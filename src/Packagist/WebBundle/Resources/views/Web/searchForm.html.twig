--- conflicted
+++ resolved
@@ -1,13 +1,8 @@
 <form id="search-form" action="{{ path('search.ajax') }}" method="GET" {{ form_enctype(searchForm) }} autocomplete="off">
-<<<<<<< HEAD
-    {{ form_errors(searchForm.query) }}
-    {{ form_widget(searchForm.query, {'attr': {'autocomplete': 'off', 'autofocus': 'autofocus', 'placeholder': 'Search packages...', 'tabindex': 1}}) }}
-    {{ form_rest(searchForm) }}
-=======
-    <p class="submit-wrapper"><input class="submit" type="submit" value="Search" /></p>
     <div class="{% if orderBys is defined %}sortable{% endif %}">
         {{ form_errors(searchForm.query) }}
         {{ form_widget(searchForm.query, {'attr': {'autocomplete': 'off', 'autofocus': 'autofocus', 'placeholder': 'Search packages...', 'tabindex': 1}}) }}
+
         {% set hasActiveOrderBy = false %}
         {% spaceless %}
         <div id="order-bys-wrapper">
@@ -33,5 +28,4 @@
         </div>
         {{ form_rest(searchForm) }}
     </div>
->>>>>>> b8b3c058
 </form>

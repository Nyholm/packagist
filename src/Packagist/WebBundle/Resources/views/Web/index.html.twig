--- conflicted
+++ resolved
@@ -14,22 +14,15 @@
                     {% endif %}
                     Tags: {% for tag in package.versions[0].tags %}<a href="{{ url("tag", { "name" : tag.name }) }}">{{ tag.name }}</a>{{ loop.last ? '' : ', ' }}{% endfor %}
                 </p>
-<<<<<<< HEAD
             {% elseif package.crawledAt is null %}
-=======
-                <p class="author">Maintainer{{ package.maintainers|length > 1 ? 's' : '' }}:
-                {% for maintainer in package.maintainers %}
-                    <a href="{{ url("user_packages", { "id" : maintainer.id }) }}">{{ maintainer.username }}</a>{{ loop.last ? '' : ', ' }}
-                {% endfor %}</p>
-            {% elseif package.crawledAt == null %}
->>>>>>> 80ee4e30
                 This package has not been crawled yet, some information is missing.
             {% else %}
                 This package has no released version yet, and little information is available yet.
             {% endif %}
 
-            <p class="author">Maintainer{{ package.maintainers|length > 1 ? 's' : '' }}:
+            <p class="maintainers">Maintainer{{ package.maintainers|length > 1 ? 's' : '' }}:
             {% for maintainer in package.maintainers %}
+                <a href="{{ url("user_packages", { "id" : maintainer.id }) }}">{{ maintainer.username }}</a>{{ loop.last ? '' : ', ' }}
                 {{ maintainer.username }}{{ loop.last ? '' : ', ' }}
             {% endfor %}</p>
         </section>

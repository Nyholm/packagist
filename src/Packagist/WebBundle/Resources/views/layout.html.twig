--- conflicted
+++ resolved
@@ -63,9 +63,9 @@
                 {% block content %}
                 {% endblock %}
             </div>
-<<<<<<< HEAD
+        </div>
 
-            <footer>
+        <footer>
                 <ul>
                     <li><a href="{{ path('about') }}">{{ 'menu.about_packagist'|trans }}</a></li>
                     <li><a href="{{ path('about.composer') }}">{{ 'menu.about_composer'|trans }}</a></li>
@@ -80,27 +80,6 @@
                         <li><a href="{{ path('fos_user_security_login') }}">{{ 'menu.login'|trans }}</a></li>
                     {% endif %}
                 </ul>
-                <div class="clearfix"></div>
-            </footer>
-=======
->>>>>>> 159ea5a2
-        </div>
-
-        <footer>
-            <ul>
-                <li><a href="{{ path('about') }}">About Packagist</a></li>
-                <li><a href="{{ path('about.composer') }}">About Composer</a></li>
-                <li><a href="{{ path('home') }}">Home</a></li>
-            </ul>
-            <ul>
-                {% if app.user %}
-                    <li><a href="{{ path('fos_user_profile_show') }}">Profile</a></li>
-                    <li><a href="{{ path('fos_user_security_logout') }}">Logout</a></li>
-                {% else %}
-                    <li><a href="{{ path('fos_user_registration_register') }}">Register</a></li>
-                    <li><a href="{{ path('fos_user_security_login') }}">Login</a></li>
-                {% endif %}
-            </ul>
             <div class="clearfix"></div>
         </footer>
 

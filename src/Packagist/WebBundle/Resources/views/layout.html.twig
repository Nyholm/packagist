<!DOCTYPE html>
<html>
    <head>
        <meta charset="UTF-8" />

        <title>{% block title %}Packagist{% endblock %}</title>
        <meta name="description" content="The PHP package archivist." />
        <meta name="author" content="Jordi Boggiano" />

        <meta name="viewport" content="width=device-width, initial-scale=1.0" />

        <link rel="shortcut icon" href="{{ asset('favicon.ico') }}" />
        <link rel="apple-touch-icon" href="{{ asset('apple-touch-icon.png') }}" />

        <link rel="stylesheet" href="//netdna.bootstrapcdn.com/bootstrap/3.0.3/css/bootstrap.min.css" type="text/css" />
        <link rel="stylesheet" href="{{ asset('bundles/packagistweb/css/main.css?v=15') }}" />
        <link rel="stylesheet" href="{{ asset('css/humane/jackedup.css?v=3') }}" />
        <link rel="stylesheet" href="{{ asset('css/fontawesome/font-awesome.css') }}" />
        <!--[if lt IE 8]>
        <link rel="stylesheet" href="{{ asset('css/fontawesome/font-awesome-ie7.css') }}" />
        <![endif]-->

        {% block head_feeds %}
        <link rel="alternate" type="application/rss+xml" title="Newly Submitted Packages - Packagist" href="{{ url('feed_packages', {_format: 'rss'}) }}" />
        <link rel="alternate" type="application/rss+xml" title="New Releases - Packagist" href="{{ url('feed_releases', {_format: 'rss'}) }}" />
        {% endblock %}

        <link rel="search" type="application/opensearchdescription+xml" href="{{ asset('search.osd') }}" title="Packagist" />

        {% block head_additions %}{% endblock %}
    </head>

    <body>
    <section class="wrap">
        <header class="navbar-wrapper navbar-fixed-top">
            <nav class="container">
                <div class="navbar" role="navigation">
                    <div class="navbar-header">
                        <button type="button" class="navbar-toggle" data-toggle="collapse" data-target=".navbar-collapse">
                            <span class="sr-only">Toggle navigation</span>
                            <span class="icon-bar"></span>
                            <span class="icon-bar"></span>
                            <span class="icon-bar"></span>
                        </button>
                        <h1 class="navbar-brand"><a href="{{ path('home') }}">Packagist</a> <em class="hidden-sm">The PHP package archivist.</em></h1>
                    </div>

                    <div class="collapse navbar-collapse">
                        <ul class="nav navbar-nav">
                        {%- if app.user %}
                            <li class="nav-user">
                                <section>
                                    <img width="57" height="57" alt="" src="http://www.gravatar.com/avatar/{{ app.user.email|gravatar_hash }}">
                                    <a href="{{ path('fos_user_profile_show') }}">{{ app.user.username }}</a>

                                    <section class="nav-user-menu">
                                        {{ knp_menu_render('user_menu', {'allow_safe_labels': true}) }}
                                    </section>
                                </section>
                            </li>
                        {%- else %}
                            <li>
                                <a href="{{ path('fos_user_registration_register') }}">Create a new account</a>
                            </li>
                            <li class="nav-user">
                                <section class="nav-user-signin">
                                    <a href="{{ path('hwi_oauth_connect') }}">Sign in</a>

                                    <section class="signin-box">
                                        <form action="{{ path('login_check') }}" method="POST">
                                            <div class="input-group">
                                                <input class="form-control" type="text" id="_username" name="_username" placeholder="{{ 'security.login.username'|trans({}, 'FOSUserBundle') }}">
                                                <span class="input-group-addon"><span class="icon-user"></span></span>
                                            </div>
                                            <div class="input-group">
                                                <input class="form-control" type="password" id="_password" name="_password" placeholder="{{ 'security.login.password'|trans({}, 'FOSUserBundle') }}">
                                                <span class="input-group-addon"><span class="icon-lock"></span></span>
                                            </div>

                                            <div class="checkbox">
                                                <label for="_remember_me">
                                                    <input type="checkbox" id="_remember_me" name="_remember_me" value="on" checked="checked" />
                                                    {{- 'security.login.remember_me'|trans({}, 'FOSUserBundle') }}
                                                </label>
                                            </div>

                                            {%- if packagist_host and packagist_host in app.request.headers.get('Referer') %}
                                                <input type="hidden" name="_target_path" value="{{ app.request.headers.get('Referer') }}" />
                                            {%- endif %}

                                            <div class="signin-box-buttons">
                                                <a href="{{ hwi_oauth_login_url('github') }}" class="pull-right btn btn-github"><span class="icon-github"></span>Use Github</a>
                                                <button type="submit" class="btn btn-success" id="_submit" name="_submit">{{ 'security.login.submit'|trans({}, 'FOSUserBundle') }}</button>
                                            </div>
                                        </form>

                                        <div class="signin-box-register">
                                            <a href="{{ path('fos_user_registration_register') }}">No account yet? Create one now!</a>
                                        </div>
                                    </section>
                                </section>
                            </li>
                        {%- endif %}
                            <li>
                                <a style="background: #83c129;" href="{{ path('submit') }}">Submit Package</a>
                            </li>
                        </ul>
                    </div>
                </div>
            </nav>
{#
            {%- if app.session.flashbag.all()|length > 0 %}
            <section class="wrapper wrapper-white">
                <div class="container">
                {%- for type, flashMessages in app.session.flashbag.all() %}
                    {%- for flashMessage in flashMessages %}
                        {%- if 'fos_user_' in type %}
                            <div class="flash-message {{ type|replace({'fos_user_': ''}) }}">
                                <p>{{ flashMessage|trans({}, 'FOSUserBundle') }}</p>
                            </div>
                        {%- else %}
                            <div class="flash-message {{ type }}">
                                <p>{{ flashMessage }}</p>
                            </div>
<<<<<<< HEAD
                        {%- endif %}
                    {%- endfor %}
                {%- endfor %}
                </div>
            </section>
            {%- endif %}
#}
        </header>

        {%- if searchForm is defined %}
            {{ include("PackagistWebBundle:Web:searchSection.html.twig", {showSearchDesc: showSearchDesc|default('show')}) }}
        {%- endif %}

        {% block content_header %}{% endblock %}

        <section class="wrapper">
            <section class="container content" role="main">
                {% block content %}{% endblock %}

                <div class="row hidden">
                    <div class="search-list col-md-12"></div>
                </div>
            </section>
        </section>
    </section>

        <footer class="wrapper-footer">
            <nav class="container">
                <ul class="social col-xs-3 col-md-2 pull-right">
                    <li><a href="http://github.com/composer/packagist" title="{{ 'menu.github'|trans }}"><span class="icon-github"></span></a></li>
                    <li><a href="https://twitter.com/packagist" title="{{ 'menu.twitter'|trans }}"><span class="icon-twitter"></span></a></li>
                    <li><a href="mailto:contact@packagist.org" title="{{ 'menu.contact'|trans }}"><span class="icon-mail"></span></a></li>
                </ul>

                <ul class="col-xs-3 col-md-2">
                    <li><a href="{{ path('about') }}">{{ 'menu.about_packagist'|trans }}</a></li>
                    <li><a href="{{ path('feeds') }}">{{ 'menu.rss_feeds'|trans }}</a></li>
                    <li><a href="{{ path('home') }}">{{ 'menu.home'|trans }}</a></li>
                </ul>

                <ul class="col-xs-3 col-md-2">
                {%- if app.user %}
=======
                        {% endif %}
                    {% endfor %}
                {% endfor %}

                {% block search %}
                    <div class="box">
                        {{ render(controller('PackagistWebBundle:Web:searchForm', { req: app.request })) }}
                        <div class="search-list hidden">
                        </div>
                    </div>
                {% endblock %}

                {% block content %}
                {% endblock %}
            </div>
        </div>

        <footer>
            <ul>
                <li><a href="{{ path('about') }}">{{ 'menu.about_packagist'|trans }}</a></li>
                <li><a href="{{ path('feeds') }}">{{ 'menu.rss_feeds'|trans }}</a></li>
                <li><a href="{{ path('home') }}">{{ 'menu.home'|trans }}</a></li>
            </ul>
            <ul>
                {% if app.user %}
>>>>>>> b8b3c058
                    <li><a href="{{ path('fos_user_profile_show') }}">{{ 'menu.profile'|trans }}</a></li>
                    <li><a href="{{ path('logout') }}">{{ 'menu.logout'|trans }}</a></li>
                {%- else %}
                    <li><a href="{{ path('fos_user_registration_register') }}">{{ 'menu.register'|trans }}</a></li>
                    <li><a href="{{ path('hwi_oauth_connect') }}">{{ 'menu.login'|trans }}</a></li>
                {%- endif %}
                </ul>

                <ul class="col-xs-3 col-md-2">
                    <li><a href="{{ path('browse') }}">{{ 'menu.browse_packages'|trans }}</a></li>
                    <li><a href="{{ path('stats') }}">{{ 'menu.stats'|trans }}</a></li>
                </ul>
                <!--<ul>
                    <li><a href="https://twitter.com/packagist">{{ 'menu.twitter'|trans }}</a></li>
                    <li><a href="mailto:contact@packagist.org">{{ 'menu.contact'|trans }}</a></li>
                </ul>
                <p>Packagist maintenance and hosting is supported by <a href="https://toranproxy.com/">Toran Proxy</a></p>-->
            </nav>
        </footer>

        <script src="//ajax.googleapis.com/ajax/libs/jquery/1.10.2/jquery.min.js"></script>
        <script>!window.jQuery && document.write(unescape('%3Cscript src="{{ asset('js/libs/jquery-1.8.2.min.js') }}"%3E%3C/script%3E'))</script>
        <script src="{{ asset('js/libs/humane.min.js?v=2') }}"></script>
        <script src="{{ asset('js/libs/ZeroClipboard.min.js') }}"></script>
        <script src="{{ asset('bundles/packagistweb/js/layout.js?v=2') }}"></script>
        <script src="{{ asset('bundles/packagistweb/js/search.js?v=6')}}"></script>
        <script src="//getbootstrap.com/dist/js/bootstrap.js"></script>
{#
        {%- if not app.debug and google_analytics.ga_key %}
        <script>
            var _gaq=[['_setAccount','{{ google_analytics.ga_key }}'],['_trackPageview']];
            (function(d,t){var g=d.createElement(t),s=d.getElementsByTagName(t)[0];g.async=1;
            g.src=('https:'==location.protocol?'//ssl':'//www')+'.google-analytics.com/ga.js';
            s.parentNode.insertBefore(g,s)}(document,'script'));
        </script>
        {%- endif %}
#}
        {% block scripts %}{% endblock %}
    </body>
</html><|MERGE_RESOLUTION|>--- conflicted
+++ resolved
@@ -122,7 +122,6 @@
                             <div class="flash-message {{ type }}">
                                 <p>{{ flashMessage }}</p>
                             </div>
-<<<<<<< HEAD
                         {%- endif %}
                     {%- endfor %}
                 {%- endfor %}
@@ -132,9 +131,7 @@
 #}
         </header>
 
-        {%- if searchForm is defined %}
-            {{ include("PackagistWebBundle:Web:searchSection.html.twig", {showSearchDesc: showSearchDesc|default('show')}) }}
-        {%- endif %}
+        {{ include("PackagistWebBundle:Web:searchSection.html.twig", {showSearchDesc: showSearchDesc|default('show')}) }}
 
         {% block content_header %}{% endblock %}
 
@@ -165,33 +162,6 @@
 
                 <ul class="col-xs-3 col-md-2">
                 {%- if app.user %}
-=======
-                        {% endif %}
-                    {% endfor %}
-                {% endfor %}
-
-                {% block search %}
-                    <div class="box">
-                        {{ render(controller('PackagistWebBundle:Web:searchForm', { req: app.request })) }}
-                        <div class="search-list hidden">
-                        </div>
-                    </div>
-                {% endblock %}
-
-                {% block content %}
-                {% endblock %}
-            </div>
-        </div>
-
-        <footer>
-            <ul>
-                <li><a href="{{ path('about') }}">{{ 'menu.about_packagist'|trans }}</a></li>
-                <li><a href="{{ path('feeds') }}">{{ 'menu.rss_feeds'|trans }}</a></li>
-                <li><a href="{{ path('home') }}">{{ 'menu.home'|trans }}</a></li>
-            </ul>
-            <ul>
-                {% if app.user %}
->>>>>>> b8b3c058
                     <li><a href="{{ path('fos_user_profile_show') }}">{{ 'menu.profile'|trans }}</a></li>
                     <li><a href="{{ path('logout') }}">{{ 'menu.logout'|trans }}</a></li>
                 {%- else %}
@@ -219,7 +189,7 @@
         <script src="{{ asset('bundles/packagistweb/js/layout.js?v=2') }}"></script>
         <script src="{{ asset('bundles/packagistweb/js/search.js?v=6')}}"></script>
         <script src="//getbootstrap.com/dist/js/bootstrap.js"></script>
-{#
+
         {%- if not app.debug and google_analytics.ga_key %}
         <script>
             var _gaq=[['_setAccount','{{ google_analytics.ga_key }}'],['_trackPageview']];
@@ -228,7 +198,7 @@
             s.parentNode.insertBefore(g,s)}(document,'script'));
         </script>
         {%- endif %}
-#}
+
         {% block scripts %}{% endblock %}
     </body>
 </html>
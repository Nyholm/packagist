--- conflicted
+++ resolved
@@ -294,12 +294,16 @@
                             {% include 'PackagistWebBundle:package:version_details.html.twig' with {version: expandedVersion} %}
                         {% endif %}
                     </div>
-                    {% include 'PackagistWebBundle:package:version_list.html.twig' with {versions: versions, expandedId: expandedVersion.id, deleteVersionCsrfToken: deleteVersionCsrfToken|default(null), package: package, showUpdated: true, showUpdateButton: not hasActions and app.user and not package.wasUpdatedInTheLast24Hours()} %}
-                </div>
-<<<<<<< HEAD
-                {% include 'PackagistWebBundle:package:version_list.html.twig' with {versions: versions, expandedId: expandedVersion.id, deleteVersionCsrfToken: deleteVersionCsrfToken|default(null), hasVersionSecurityAdvisories: hasVersionSecurityAdvisories} %}
-=======
->>>>>>> 43d0346f
+                    {% include 'PackagistWebBundle:package:version_list.html.twig' with {
+                        versions: versions,
+                        expandedId: expandedVersion.id,
+                        deleteVersionCsrfToken: deleteVersionCsrfToken|default(null),
+                        package: package,
+                        showUpdated: true,
+                        showUpdateButton: not hasActions and app.user and not package.wasUpdatedInTheLast24Hours(),
+                        hasVersionSecurityAdvisories: hasVersionSecurityAdvisories
+                    } %}
+                </div>
             {% elseif package.crawledAt is null %}
                 <p class="col-xs-12">This package has not been crawled yet, some information is missing.</p>
             {% else %}

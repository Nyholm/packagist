@import url(http://fonts.googleapis.com/css?family=Open+Sans:400,300,600,700);

@font-face {
    font-family: 'fontello';
    src: url('../font/fontello.eot');
    src: url('../font/fontello.eot?#iefix') format('embedded-opentype'),
    url('../font/fontello.woff') format('woff'),
    url('../font/fontello.ttf') format('truetype'),
    url('../font/fontello.svg#fontello') format('svg');
    font-weight: normal;
    font-style: normal;
}

html, body {
    height: 100%;
}

body {
    background: #fff;
    font-family: 'Open Sans', sans-serif;
}

h1, h2, h3, h4, h5, h6 {
    font-family: 'Open Sans', sans-serif;
}

.navbar-wrapper {
    left: 0;
    right: 0;
    top: 0;
    z-index: 10;
    background: #2c3e50;
}

.navbar {
    margin: 0;
}

.navbar .navbar-brand {
    padding: 12px 15px;
    line-height: 32px;
    margin: 0;
}

.navbar .navbar-brand a {
    float: left;
    font-size: 24px;
    font-weight: 600;
    color: #fff;
    text-decoration: none;
}

.navbar .navbar-brand em {
    float: left;
    padding-left: 15px;
    padding-top: 8px;
    font: italic 14px 'Times New Roman';
    color: #BDC3C7;
}

.navbar-collapse {
    border: 0;
}

.navbar-toggle {
    background: rgba(0, 0, 0, 0.3);
}

.navbar-toggle span {
    background: #fff;
}

.navbar .nav > li > a, .navbar .nav > .active > a {
    padding: 18px 25px 19px;
    background: none;
    box-shadow: none;
    border-left: 1px solid rgba(69, 78, 92, 0.5);
    text-shadow: none;
    color: #fff;
}

.navbar .nav > .active > a, .navbar .nav > .active > a:hover, .navbar .nav > .active > a:focus {
    background: #068fd5;
    box-shadow: none;
    color: #fff;
}

.navbar .nav > li:last-child > a {
    border-right: 1px solid rgba(69, 78, 92, 0.5);
}

.navbar .nav > li > a:hover {
    background: rgba(0, 0, 0, 0.3);
    color: #fff;
}

.navbar .nav > li > a:focus {
    background: #068FD5;
    color: #fff;
}

.navbar .nav {
    float: right;
    margin: 0;
    color: #fff;
    font-family: 'Open Sans', sans-serif;
    font-size: 16px;
}

.nav-user {
    position: relative;
}

.navbar .nav > li > a.nav-signout {
    padding: 19px 19px 15px;
    font-size: 22px;
}

.navbar .nav > .nav-user > section {
    float: left;
    padding: 5px 20px 0 0;
    cursor: default;
}

.navbar .nav > .nav-user > .nav-user-signin {
    padding: 17px 20px;
    border-left: 1px solid rgba(69, 78, 92, 0.5);
    color: #454e5c;
}

.navbar .nav > .nav-user > section a {
    color: #fff;
    text-decoration: none;
}

.navbar .nav > .nav-user > section:hover {
    background: rgba(0, 0, 0, 0.3);
}

.navbar .nav > .nav-user > section > .nav-user-menu, .navbar .nav > .nav-user > section > .signin-box {
    display: none;
}

.navbar .nav > .nav-user > section:hover > .nav-user-menu, .navbar .nav > .nav-user > section:hover > .signin-box {
    display: block;
}

.navbar .nav > .nav-user > section:hover > .nav-user-menu a:hover {
    color: #08c;
}

.nav-user section img {
    width: 57px;
    height: 57px;
    margin-right: 15px;
    margin-top: -5px;
}

.nav-user .nav-user-menu {
    top: 57px;
    position: absolute;
    z-index: 110;
    width: 220px;
    background: #2C3E50;
    box-shadow: 2px 3px 3px #454e5c;
}

.nav-user .nav-user-menu ul {
    padding: 12px 15px 12px 20px;
    background: rgba(0, 0, 0, 0.3);
}

.nav-user .nav-user-menu li {
    line-height: 31px;
}

.nav-user .nav-user-menu a {
    color: #fff;
}

.nav-user .nav-user-menu span {
    float: right;
    font-size: 20px;
}

.nav-user .nav-user-menu span.normal {
    float: none;
}

.nav-user .nav-user-menu hr {
    margin: 7px 0 5px;
}

.nav-user .signin-box {
    top: 57px;
    left: -209px;
    width: 300px;
    position: absolute;
    z-index: 110;
    background: #1f2b38;
    box-shadow: 0 3px 3px rgba(0, 0, 0, 0.3);
    color: #fff;
}

.nav-user .signin-box form {
    padding: 15px 20px 12px;
}

.nav-user .signin-box .input-group-addon {
    background: #fff;
    border-top-left-radius: 3px;
    border-bottom-left-radius: 3px;
}

.nav-user .signin-box .form-control {
    border-left: 0;
    box-shadow: none;
    border-radius: 3px;
}

.nav-user .signin-box div {
    font-size: 13px;
}

.nav-user .signin-box .checkbox {
    float: left;
    margin-top: 4px;
}

.nav-user .signin-box .signin-box-buttons {
    float: left;
    width: 100%;
}

.nav-user .signin-box .signin-box-register {
    background: #7f8c8d;
    float: left;
    font-size: 14px;
    font-weight: 600;
    margin: 11px 0 0;
    padding: 7px 21px;
    width: 100%;
    text-align: center;
}

.nav-user .signin-box label {
    vertical-align: middle;
}

.nav-user .btn-success {
    width: 42%;
}

.nav-user .btn-github {
    font-weight: 600;
    padding: 7px 12px 5px;
    width: 56%;
}

.nav-user .btn-github span {
    font-size: 20px;
    margin: 0 4px 0 0;
    vertical-align: bottom;
}


.wrap {
    min-height: 100%;
    height: auto;
    margin: 0 auto -135px;
    padding: 0 0 135px;
}

body > section:first-child {
    padding-top: 59px;
}

.wrapper .container {
    padding: 26px 20px;
    color: #1a1d24;
}

.wrapper .container p {
    font-size: 16px;
    margin-top: 10px;
    line-height: 22px;
}

.wrapper-blue .container {
    padding: 10px 20px 15px;
}

.wrapper-blue .container p {
    margin-top: 8px;
}

.wrapper .container .btn-white {
    margin: -3px 0 0 5px;
}

.wrapper-blue {
    background: #068FD5;
}

.wrapper-blue .container {
    color: #fff;
}

.wrapper-blue a {
    color: #fff;
    border-bottom: 1px dotted rgba(255, 255, 255, 0.6);
}

.wrapper-blue a:hover {
    text-decoration: none;
}

.wrapper-footer {
    background: #2c3e50;
    font-size: 14px;
    line-height: 16px;
    padding: 35px 0 20px;
}
footer p {
  float: left;
  margin-left: 90px;
  color: #ccc;
}

.wrapper-footer ul {
    list-style: none;
}

.wrapper-footer li {
    padding-bottom: 8px;
}

.wrapper-footer a {
    color: #fff;
}

.wrapper-footer a:hover {
    text-decoration: none;
    border-bottom: 1px dotted #fff;
}

.wrapper-footer .social {
    font-size: 26px;
}

.wrapper-footer .social li {
    float: left;
    margin-left: 15px;
}


#search-form {
    margin-top: 5px;
}

#search-form input[type="search"] {
    padding: 0 0 0 15px;
    font: 20px 'Open Sans', sans-serif;
    border: 0;
    height: 58px;
    color: #555;
    outline: none;
}

#search-form input[type="search"]:focus {
    border-radius: 2px;
    color: #2c3e50;
}

#search-form .form-control:focus::-moz-placeholder {
    color: #2c3e50;
}


button {
    font-family: 'Open Sans';
}

.form-control {
    min-height: 20px;
    padding: 7px 11px 6px 9px;
    box-shadow: none;
    border-radius: 2px;
    font-family: 'Open Sans', sans-serif;

    transition: none;
    -o-transition: none;
    -moz-transition: none;
    -webkit-transition: none;
}

.form-control[disabled] {
    background: #fff;
}

.form-control:focus {
    padding: 6px 9px 5px;
    box-shadow: none;
    border-width: 2px;
    border-radius: 0 2px 2px 0;
}

.form-control[readonly] {
    cursor: pointer;
}

.form-control[readonly]:focus {
    padding: 7px 11px 6px 9px;
    border-radius: 2px;
    box-shadow: none;
}

.form-control[data-api-token] {
    font-size: 16px;
    height: 42px;
    padding: 5px 11px 7px 9px;
}

input:focus:invalid:focus, textarea:focus:invalid:focus, select:focus:invalid:focus {
    box-shadow: none;
}

.input-group {
    display: inline;
}

.input-group .form-control {
    width: 90%;
    float: right;
    margin: 0 0 6px;
}

.input-group #api-token {
    width: 81%;
}

.input-group .input-group-addon {
    float: left;
    min-height: 22px;
    width: 10%;
    line-height: 20px;
    padding: 6px 0;
    margin: 0 -4px 6px 0;
    border-right: 0;
    background: none;
    color: #c6cacd;
    font-size: 16px;
}

.input-group input.input-lg ~ .input-group-addon {
    line-height: 32px;
    font-size: 20px;
}

.input-group .input-group-addon-button {
    padding: 0;
}

.input-group .input-group-addon .btn {
    padding: 6px 20px;
    border-width: 0 0 2px;
}

.input-group input:focus ~ .input-group-addon {
    padding-top: 5px;
    padding-bottom: 5px;
    border: 2px solid rgba(82, 168, 236, 0.8);
    border-right: 0;
    border-radius: 2px 0 0 2px;
}

.input-group input:focus ~ .input-group-addon span {
    margin-left: -1px;
    color: rgb(82, 168, 236);
}

ul.packages h1 {
  font-family: Verdana;
  font-size: 22px;
  line-height: 1em;
  font-weight: normal;
  margin: 0;
  padding: 8px 4px 0 0;
  height: 32px;
  text-overflow: ellipsis;
  overflow: hidden;
  white-space: nowrap;
}

ul.packages .metadata {
  float: right;
  color: #555;
  font-size: 18px;
  margin-right: 10px;
  padding-top: 8px;
}

ul.packages .abandoned {
  float: right;
  color: #800;
  font-size: 12px;
  margin-right: 10px;
  margin-top: 5px;
}

.input-group input:focus:invalid:focus {
    border-color: #fa3a15;
}

.input-group input:focus:invalid:focus ~ .input-group-addon {
    border-color: #fa3a15;
}

.input-group input:focus:invalid:focus ~ .input-group-addon span {
    color: #fa3a15;
}

.input-group input, .input-group select {
    border-left: 0;
}

.input-group-addon:last-child, .input-group .btn:last-child {
    border-radius: 2px 0 0 2px;
}

.input-group .form-control:first-child, .input-group-addon:first-child {
    border-bottom-left-radius: 0;
    border-top-left-radius: 0;
}

.input-group-addon:last-child {
    border-left: 1px solid;
    border-right: 0;
}

.nav-tabs {
    border: 0;
}

.nav-tabs li a {
    padding: 11px 20px;
    background: #f3f4f5;
    color: #515966;
    font-size: 15px;
    font-weight: 600;
    border-radius: 0;
}

.nav-tabs li:first-child a {
    border-radius: 4px 4px 0 0;
}

.nav-tabs li:last-child a {
    border-radius: 0 0 4px 4px;
}

.nav-tabs li.active a, .nav-tabs.nav-stacked > li > a:hover {
    background: #068fd5;
    color: #fff;
}

.nav-tabs.nav-stacked > li > a, .nav-tabs.nav-stacked > li > a:hover {
    border-width: 0 0 1px;
}

.nav-tabs.nav-stacked > li > a:hover {
    background: #068fd5;
}

.nav-tabs.nav-stacked [class^="icon-"], .nav-tabs.nav-stacked [class*=" icon-"] {
    float: right;
    font-size: 20px;
    margin-top: -2px;
}


<<<<<<< HEAD
.btn {
    padding: 9px 20px;
    box-shadow: none;
    border: 0;
    border-bottom: 4px solid;
    border-radius: 3px;
    text-shadow: none;
    font-weight: 600;
=======
/* Search */

#search_query_query {
  width: 890px;
}
.no-js #search_query_query {
  width: 780px;
}

.sortable #search_query_query {
  width: 777px;
  display: inline;
}
.sortable .no-js #search_query_query {
  width: 600px;
}

#search_query_orderBys {
  display: none;
}

.sortable .icon.inactive {
  color: #555;
}

.sortable #order-bys-wrapper {
  margin-left: 0.7em;
  display: inline;
  font-size: 24px;
  position: relative;
  top: 6px;
}

.sortable .order-by-group .icon:first-child {
  margin-right: 5px;
}

.sortable #order-bys-wrapper a {
  margin-right: 7px;
  display: inline-block;
}

.sortable #order-bys-wrapper a.clear {
  width: auto;
  margin-right: 0px;
}

#search-form .submit-wrapper {
  width: 100px;
  float: right;
  display: none;
}
.no-js #search-form .submit-wrapper {
  display: block;
}
#search-form .submit {
  margin: 0;
  padding: 6px 20px;
  width: 100px;
}
#search-form p {
  margin: 0;
}
.search-list {
  margin-top: 10px;
>>>>>>> b8b3c058
}

.btn.loading {
    background-image: url("../img/loader.gif");
    background-position: 95% 50%;
    background-repeat: no-repeat;
}

.btn-default {
    background: #bbbfc4;
    border-bottom-color: #a5aab0;
    color: #fff;
    font-size: 14px;
}

.btn.disabled {
    border-bottom-color: #e1e1e8;
}

.btn:hover {
    background: #bbbfc4;
    color: #fff;
}

.btn.disabled:hover {
    background: #e6e6e6;
    color: #333;
}

.btn-danger, .btn-danger:hover {
    background: #ff4533;
    border-bottom-color: #cd3729;
}

.btn-danger:focus, .btn-danger:active {
    border-bottom-color: #cd3729;
}

.btn-inverse, .btn-inverse:hover {
    color: #fff;
    background: #454e5c;
    border-bottom-color: #303339;
}

.btn-inverse:focus, .btn-inverse:active {
    border-bottom-color: #303339;
}

.btn-primary {
    background: #36b7e6;
    border-bottom-color: #2fa1ca;
}

.btn-primary:hover, .btn-github:hover {
    background: #2fa1ca;
    border-bottom-color: #2980b9;
}

.btn-primary:focus, .btn-primary:active {
    border-bottom-color: #2fa1ca;
}

.btn-success, .btn-success:hover {
    background: #83c129;
    border-bottom-color: #69ad21;
}

.btn-success:focus, .btn-success:active {
    border-bottom-color: #69ad21;
}

.btn-github {
    line-height: 26px;
    font-weight: 600;
    color: #fff;
    background: #36b7e6;
    border-bottom-color: #2fa1ca;
    text-align: center;
}

.btn-github span {
    margin: 0 15px 0 0;
    vertical-align: text-top;
    font-size: 22px;
}


.package .action.abandon input, .package .action.un-abandon input {
  background: #ec400b;
  background: -moz-linear-gradient(top, #ec400b 0%, #f5813f 100%);
  background: -webkit-linear-gradient(top, #ec400b 0%, #f5813f 100%);
  background: -o-linear-gradient(top, #ec400b 0%, #f5813f 100%);
  background: -ms-linear-gradient(top, #ec400b 0%, #f5813f 100%);
  background: linear-gradient(top, #ec400b 0%, #f5813f 100%);
}
.package .action.delete-version {
  float: none;
  display: inline-block;
  height: 20px;
}
.package .action.delete-version input {
  font-size: 10px;
  padding: 3px;
}
.package .action input.loading {
  background-position: 10px center;
  background-image: url("../img/loader.gif");
  padding-left: 30px;
}

.btn-github.disabled {
    background: #ecf0f1;
    color: #bdc3c7;
}

.btn-show-api-token {
    width: 19%;
}


.pagination {
    margin: 6px 0;
}

.pagination ul {
    list-style: none;
    margin: 0;
}

.pagination ul > li {
    float: left;
    line-height: 40px;
    padding: 0 20px 0 0;
}

.pagination ul > li > a, .pagination ul > li > span {
    background-color: #E8E2D8;
    border-radius: 40px 40px 40px 40px;
    color: #55606E;
    float: left;
    font-size: 12px;
    font-weight: bold;
    height: 40px;
    text-align: center;
    text-decoration: none;
    width: 40px;
}

.pagination ul > li:first-child > a, .pagination ul > li:first-child > span {
    border-bottom-left-radius: 40px;
    border-left-width: inherit;
    border-top-left-radius: 40px;
}

.pagination ul > li:last-child > a, .pagination ul > li:last-child > span {
    border-bottom-left-radius: 40px;
    border-left-width: inherit;
    border-top-left-radius: 40px;
}

.legend {
  font-size: .8em;
  margin-bottom: 10px;
  text-align: center;
}
.legend li {
  display: inline;
  padding: 0 10px;
}
.legend span {
  font-size: 1.5em;
}
.legend-first {
  color: rgb(0,0,255);
}
.legend-second {
  color: rgb(255,153,0);
}

pre {
    background: #f9f9f9;
    margin: 3px 3px 10px;
    padding: 7px 10px;
}


.wrapper .content h2.title, .wrapper .content h3.title {
    margin: -15px 0 15px;
    padding: 0 0 15px;
    border-bottom: 1px solid #DDDFE1;
    color: #2c3e50;
    font-size: 55px;
    font-weight: 600;
    line-height: 60px;
}

.wrapper .content h3.title {
    padding: 0 0 15px;
    font-size: 40px;
    line-height: 45px;
}

.wrapper .content h2 {
    font-size: 36px;
    line-height: 44px;
    padding-bottom: 18px;
    padding-right: 20px;
}

.wrapper .content h2 small {
    margin-left: 10px;
    vertical-align: middle;
}

.wrapper .content h2 a {
    color: #30353E;
    font-weight: bold;
    text-decoration: none;
}

.wrapper .content p {
    line-height: 20px;
    margin: 0;
    padding: 10px 0;
    vertical-align: baseline;
}


.font-slim {
    font-weight: 300;
}

.font-normal {
    font-weight: 400;
}

.font-bold {
    font-weight: 600;
}

.font-fat {
    font-weight: 700;
}

.text-center {
    text-align: center;
}


.col-lg-6 .input-group input {
    width: 89%;
}

.col-lg-6 .input-group .input-group-addon {
    margin-right: -5px;
    width: 8%;
}


#submit-package-form .form-control {
    border-radius: 4px;
}


.notifications {
    float: left;
    width: 99%;
    margin-bottom: 10px;
}


.packages-short ul {
    list-style: none;
    margin: 0;
}

.packages-short li {
    margin-bottom: 6px;
}

.packages-short li a {
    font-size: 20px;
    display: block;
}

.packages-short li a strong {
    margin-left: 5px;
    font-size: 14px;
}

.packages li {
    padding: 5px 15px;
    margin-bottom: 10px;
    background: #f0f5f3;
    border-radius: 4px;
}

.packages li.selected {
    padding: 3px 13px;
    border: 2px solid #2980b9;
}

.packages li h4 {
    color: #2c3e50;
    font-size: 20px;
    margin-bottom: 0;
}

.packages li h4 small {
    margin-left: 5px;
}

.packages li .metadata span {
    margin-left: 8px;
}



[class^="icon-"]:before,
[class*=" icon-"]:before {
    font-family: 'fontello';
    font-style: normal;
    font-weight: normal;
    font-size: 110%;

    display: inline-block;
    width: 1em;

    line-height: 1;
    text-decoration: inherit;
    text-align: center;
    speak: none;
}

.icon-tools:before { content: '\2692'; } /* '⚒' */
.icon-cogs:before { content: '\26ef'; } /* '⛯' */
.icon-mail:before { content: '\2709'; } /* '✉' */
.icon-user-add:before { content: '\e700'; } /* '' */
.icon-vcard:before { content: '\e722'; } /* '' */
.icon-archive:before { content: '\e738'; } /* '' */
.icon-share:before { content: '\e73c'; } /* '' */
.icon-back-in-time:before { content: '\e771'; } /* '' */
.icon-off:before { content: '\e78e'; } /* '' */
.icon-flow-tree:before { content: '\e792'; } /* '' */
.icon-paper-plane:before { content: '\e79b'; } /* '' */
.icon-traffic-cone:before { content: '\e7a3'; } /* '' */
.icon-github:before { content: '\f09b'; } /* '' */
.icon-lightbulb:before { content: '\f0eb'; } /* '' */
.icon-twitter:before { content: '\f309'; } /* '' */
.icon-box:before { content: '\f330'; } /* '' */
.icon-leaf:before { content: '🍂'; } /* '\1f342' */
.icon-user:before { content: '👤'; } /* '\1f464' */
.icon-users:before { content: '👥'; } /* '\1f465' */
.icon-folder:before { content: '📁'; } /* '\1f4c1' */
.icon-chart:before { content: '📈'; } /* '\1f4c8' */
.icon-megaphone:before { content: '📣'; } /* '\1f4e3' */
.icon-newspaper:before { content: '📰'; } /* '\1f4f0' */
.icon-key:before { content: '🔑'; } /* '\1f511' */
.icon-lock:before { content: '🔒'; } /* '\1f512' */
.icon-lock-open:before { content: '🔓'; } /* '\1f513' */
.icon-rocket:before { content: '🚀'; } /* '\1f680' */<|MERGE_RESOLUTION|>--- conflicted
+++ resolved
@@ -579,7 +579,6 @@
 }
 
 
-<<<<<<< HEAD
 .btn {
     padding: 9px 20px;
     box-shadow: none;
@@ -588,9 +587,93 @@
     border-radius: 3px;
     text-shadow: none;
     font-weight: 600;
-=======
+}
+
+.btn.loading {
+    background-image: url("../img/loader.gif");
+    background-position: 95% 50%;
+    background-repeat: no-repeat;
+}
+
+.btn-default {
+    background: #bbbfc4;
+    border-bottom-color: #a5aab0;
+    color: #fff;
+    font-size: 14px;
+}
+
+.btn.disabled {
+    border-bottom-color: #e1e1e8;
+}
+
+.btn:hover {
+    background: #bbbfc4;
+    color: #fff;
+}
+
+.btn.disabled:hover {
+    background: #e6e6e6;
+    color: #333;
+}
+
+.btn-danger, .btn-danger:hover {
+    background: #ff4533;
+    border-bottom-color: #cd3729;
+}
+
+.btn-danger:focus, .btn-danger:active {
+    border-bottom-color: #cd3729;
+}
+
+.btn-inverse, .btn-inverse:hover {
+    color: #fff;
+    background: #454e5c;
+    border-bottom-color: #303339;
+}
+
+.btn-inverse:focus, .btn-inverse:active {
+    border-bottom-color: #303339;
+}
+
+.btn-primary {
+    background: #36b7e6;
+    border-bottom-color: #2fa1ca;
+}
+
+.btn-primary:hover, .btn-github:hover {
+    background: #2fa1ca;
+    border-bottom-color: #2980b9;
+}
+
+.btn-primary:focus, .btn-primary:active {
+    border-bottom-color: #2fa1ca;
+}
+
+.btn-success, .btn-success:hover {
+    background: #83c129;
+    border-bottom-color: #69ad21;
+}
+
+.btn-success:focus, .btn-success:active {
+    border-bottom-color: #69ad21;
+}
+
+.btn-github {
+    line-height: 26px;
+    font-weight: 600;
+    color: #fff;
+    background: #36b7e6;
+    border-bottom-color: #2fa1ca;
+    text-align: center;
+}
+
+.btn-github span {
+    margin: 0 15px 0 0;
+    vertical-align: text-top;
+    font-size: 22px;
+}
+
 /* Search */
-
 #search_query_query {
   width: 890px;
 }
@@ -654,91 +737,6 @@
 }
 .search-list {
   margin-top: 10px;
->>>>>>> b8b3c058
-}
-
-.btn.loading {
-    background-image: url("../img/loader.gif");
-    background-position: 95% 50%;
-    background-repeat: no-repeat;
-}
-
-.btn-default {
-    background: #bbbfc4;
-    border-bottom-color: #a5aab0;
-    color: #fff;
-    font-size: 14px;
-}
-
-.btn.disabled {
-    border-bottom-color: #e1e1e8;
-}
-
-.btn:hover {
-    background: #bbbfc4;
-    color: #fff;
-}
-
-.btn.disabled:hover {
-    background: #e6e6e6;
-    color: #333;
-}
-
-.btn-danger, .btn-danger:hover {
-    background: #ff4533;
-    border-bottom-color: #cd3729;
-}
-
-.btn-danger:focus, .btn-danger:active {
-    border-bottom-color: #cd3729;
-}
-
-.btn-inverse, .btn-inverse:hover {
-    color: #fff;
-    background: #454e5c;
-    border-bottom-color: #303339;
-}
-
-.btn-inverse:focus, .btn-inverse:active {
-    border-bottom-color: #303339;
-}
-
-.btn-primary {
-    background: #36b7e6;
-    border-bottom-color: #2fa1ca;
-}
-
-.btn-primary:hover, .btn-github:hover {
-    background: #2fa1ca;
-    border-bottom-color: #2980b9;
-}
-
-.btn-primary:focus, .btn-primary:active {
-    border-bottom-color: #2fa1ca;
-}
-
-.btn-success, .btn-success:hover {
-    background: #83c129;
-    border-bottom-color: #69ad21;
-}
-
-.btn-success:focus, .btn-success:active {
-    border-bottom-color: #69ad21;
-}
-
-.btn-github {
-    line-height: 26px;
-    font-weight: 600;
-    color: #fff;
-    background: #36b7e6;
-    border-bottom-color: #2fa1ca;
-    text-align: center;
-}
-
-.btn-github span {
-    margin: 0 15px 0 0;
-    vertical-align: text-top;
-    font-size: 22px;
 }
 
 

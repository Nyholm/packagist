--- conflicted
+++ resolved
@@ -233,18 +233,7 @@
         return new JsonResponse(array('packageNames' => $names));
     }
 
-<<<<<<< HEAD
-    /**
-     * Initializes the pager for a query.
-     *
-     * @param \Doctrine\ORM\QueryBuilder $query Query for packages
-     * @param int                        $page  Page number to retrieve.
-     * @return \Pagerfanta\Pagerfanta
-     */
-    protected function setupPager($query, $page)
-=======
     public function searchFormAction(Request $req)
->>>>>>> b8b3c058
     {
         $form = $this->createForm(new SearchQueryType, new SearchQuery);
 
@@ -346,15 +335,6 @@
 
             $paginator->setCurrentPage($req->query->get('page', 1), false, true);
 
-<<<<<<< HEAD
-            try {
-                $metadata = $this->getPackagesMetadata($paginator);
-            } catch (\Solarium_Client_HttpException $e) {
-                return new JsonResponse(array(
-                    'status' => 'error',
-                    'message' => 'Could not connect to the search server',
-                ), 500);
-=======
             $metadata = array();
 
             foreach ($paginator as $package) {
@@ -362,7 +342,6 @@
                     $metadata['downloads'][$package->id] = $package->downloads;
                     $metadata['favers'][$package->id] = $package->favers;
                 }
->>>>>>> b8b3c058
             }
 
             if ($req->getRequestFormat() === 'json') {
@@ -443,15 +422,6 @@
                 'packages' => $paginator,
                 'meta' => $metadata,
             ));
-<<<<<<< HEAD
-        }
-
-        if ($req->getRequestFormat() === 'json') {
-            return new JsonResponse(array('error' => 'Missing search query, example: ?q=example'), 400);
-        }
-
-        return $this->render('PackagistWebBundle:Web:search.html.twig', array('searchForm' => $form->createView(), 'packages' => array()));
-=======
         } elseif ($req->getRequestFormat() === 'json') {
             return JsonResponse::create(array(
                 'error' => 'Missing search query, example: ?q=example'
@@ -459,7 +429,6 @@
         }
 
         return $this->render('PackagistWebBundle:Web:search.html.twig');
->>>>>>> b8b3c058
     }
 
     /**

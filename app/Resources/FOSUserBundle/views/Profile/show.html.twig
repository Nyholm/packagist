--- conflicted
+++ resolved
@@ -2,7 +2,6 @@
 
 {% import "PackagistWebBundle::macros.html.twig" as macros %}
 
-<<<<<<< HEAD
 {% block fos_user_content %}
 <section class="col-md-9">
     {%- if app.user.apiToken %}
@@ -25,7 +24,7 @@
         <hr>
 
         <h3 class="font-normal">Bitbucket POST Service</h3>
-        <p>To enable the Bitbucket service hook, go to your BitBucket repository, open the "Admin" tab and select "Services" in the menu. Pick "POST" in the list and add it to your repository. Afterwards, you have to enter the Packagist endpoint, containing both your username and API token (see above). Enter <code>https://packagist.org/api/bitbucket?username={{ app.user.username }}&amp;apiToken=&hellip;</code> for the service's URL. Save your changes and you're done.</p>
+        <p>To enable the Bitbucket service hook, go to your BitBucket repository, open the settings and select "Hooks" in the menu. Pick "POST" in the list and add it to your repository. Afterwards, you have to enter the Packagist endpoint, containing both your username and API token (see above). Enter <code>https://packagist.org/api/bitbucket?username={{ app.user.username }}&amp;apiToken=&hellip;</code> for the service's URL. Save your changes and you're done.</p>
 
         <hr>
     {%- endif %}
@@ -36,34 +35,4 @@
         {% endblock %}
     {% endembed %}
 </section>
-=======
-{% block content %}
-    <div class="box clearfix">
-        <h1>{{ user.username }} (that's you!)</h1>
-        <p><a href="{{ path('fos_user_profile_edit') }}">Edit your information</a></p>
-        <p><a href="{{ path('fos_user_change_password') }}">Change your password</a></p>
-        {% if not user.githubId %}
-        <p><a href="{{ hwi_oauth_login_url('github') }}">Connect your github account</a></p>
-        {% endif %}
-        <p><a href="{{ path('user_favorites', {name: app.user.username}) }}">View your favorites</a></p>
-        <p><a href="{{ path('user_profile', {name: app.user.username}) }}">View your public profile</a></p>
-
-        {% if app.user.apiToken %}
-            <h1>Your API Token</h1>
-            <p><a href="#" onclick="this.parentNode.innerHTML = '<pre><code>{{ app.user.apiToken }}</code></pre>'; return false;">Show API Token</a></p>
-            <p>You can use your API token to interact with the Packagist API.</p>
-            <h1>GitHub Service Hook</h1>
-            <p>Enabling the Packagist service hook ensures that your package will always be updated instantly when you push to GitHub. To do so you can go to your GitHub repository, click the "Settings" button, then "Webhooks &amp; Services". Add a "Packagist" service, and configure it with your API token (see above), plus your Packagist username. Check the "Active" box and submit the form. You can then hit the "Test Service" button to trigger it and check if Packagist removes the warning about the package not being auto-updated.</p>
-            <h1>Bitbucket POST Hook</h1>
-            <p>To enable the Bitbucket service hook, go to your BitBucket repository, open the settings and select "Hooks" in the menu. Pick "POST" in the list and add it to your repository. Afterwards, you have to enter the Packagist endpoint, containing both your username and API token (see above). Enter <code>https://packagist.org/api/bitbucket?username={{ app.user.username }}&amp;apiToken=&hellip;</code> for the service's URL. Save your changes and you're done.</p>
-        {% endif %}
-
-        <h1>Your packages</h1>
-        {% if packages|length %}
-            {{ macros.listPackages(packages, true, true, meta) }}
-        {% else %}
-            <p>No packages found.</p>
-        {% endif %}
-    </div>
->>>>>>> b8b3c058
 {% endblock %}